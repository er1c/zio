// Copyright (C) 2017-2018 John A. De Goes. All rights reserved.
package scalaz.zio

import scala.annotation.switch
import scala.annotation.tailrec
import scala.concurrent.duration._
import Errors._

import scala.collection.generic.CanBuildFrom
import scala.collection.mutable

/**
 * An `IO[E, A]` ("Eye-Oh of Eeh Aye") is an immutable data structure that
 * describes an effectful action that may fail with an `E`, run forever, or
 * produce a single `A` at some point in the future.
 *
 * Conceptually, this structure is equivalent to `EitherT[F, E, A]` for some
 * infallible effect monad `F`, but because monad transformers perform poorly
 * in Scala, this structure bakes in the `EitherT` without runtime overhead.
 *
 * `IO` values are ordinary immutable values, and may be used like any other
 * values in purely functional code. Because `IO` values just *describe*
 * effects, which must be interpreted by a separate runtime system, they are
 * entirely pure and do not violate referential transparency.
 *
 * `IO` values can efficiently describe the following classes of effects:
 *
 *  * **Pure Values** &mdash; `IO.point`
 *  * **Synchronous Effects** &mdash; `IO.sync`
 *  * **Asynchronous Effects** &mdash; `IO.async`
 *  * **Concurrent Effects** &mdash; `io.fork`
 *  * **Resource Effects** &mdash; `io.bracket`
 *
 * The concurrency model is based on *fibers*, a user-land lightweight thread,
 * which permit cooperative multitasking, fine-grained interruption, and very
 * high performance with large numbers of concurrently executing fibers.
 *
 * `IO` values compose with other `IO` values in a variety of ways to build
 * complex, rich, interactive applications. See the methods on `IO` for more
 * details about how to compose `IO` values.
 *
 * In order to integrate with Scala, `IO` values must be interpreted into the
 * Scala runtime. This process of interpretation executes the effects described
 * by a given immutable `IO` value. For more information on interpreting `IO`
 * values, see the default interpreter in `RTS` or the safe main function in
 * `App`.
 */
sealed abstract class IO[+E, +A] { self =>

  /**
   * Maps an `IO[E, A]` into an `IO[E, B]` by applying the specified `A => B` function
   * to the output of this action. Repeated applications of `map`
   * (`io.map(f1).map(f2)...map(f10000)`) are guaranteed stack safe to a depth
   * of at least 10,000.
   */
  final def map[B](f: A => B): IO[E, B] = (self.tag: @switch) match {
    case IO.Tags.Point =>
      val io = self.asInstanceOf[IO.Point[E, A]]

      new IO.Point(() => f(io.value()))

    case IO.Tags.Strict =>
      val io = self.asInstanceOf[IO.Strict[E, A]]

      new IO.Strict(f(io.value))

    case IO.Tags.Fail => self.asInstanceOf[IO[E, B]]

    case _ => new IO.FlatMap(self, (a: A) => new IO.Strict(f(a)))
  }

  /**
   * Maps an `IO[E, A]` into an `IO[E2, B]` by applying the specified `E => E2` and
   * `A => B` functions to the output of this action. Repeated applications of `bimap`
   * (`io.bimap(f1, g1).bimap(f2, g2)...bimap(f10000, g20000)`) are guaranteed stack safe to a depth
   * of at least 10,000.
   */
  final def bimap[E2, B](f: E => E2, g: A => B): IO[E2, B] = (self.tag: @switch) match {
    case IO.Tags.Point =>
      val io = self.asInstanceOf[IO.Point[E, A]]

      new IO.Point(() => g(io.value()))

    case IO.Tags.Strict =>
      val io = self.asInstanceOf[IO.Strict[E, A]]

      new IO.Strict(g(io.value))

    case IO.Tags.SyncEffect =>
      val io = self.asInstanceOf[IO.SyncEffect[E, A]]

      new IO.SyncEffect(() => g(io.effect()))

    case IO.Tags.Fail =>
      val io = self.asInstanceOf[IO.Fail[E, A]]

      new IO.Fail(f(io.error))

    case _ => new IO.Attempt(self, (e: E) => new IO.Fail(f(e)), (a: A) => new IO.Strict(g(a)))
  }

  /**
   * Creates a composite action that represents this action followed by another
   * one that may depend on the value produced by this one.
   *
   * {{{
   * val parsed = readFile("foo.txt").flatMap(file => parseFile(file))
   * }}}
   */
  final def flatMap[E1 >: E, B](f0: A => IO[E1, B]): IO[E1, B] = new IO.FlatMap(self, f0)

  /**
   * Forks this action into its own separate fiber, returning immediately
   * without the value produced by this action.
   *
   * The `Fiber[E, A]` returned by this action can be used to interrupt the
   * forked fiber with some exception, or to join the fiber to "await" its
   * computed value.
   *
   * {{{
   * for {
   *   fiber <- subtask.fork
   *   // Do stuff...
   *   a <- subtask.join
   * } yield a
   * }}}
   */
  final def fork[E1 >: E, E2, A1 >: A]: IO[E2, Fiber[E1, A1]] = new IO.Fork(this, None)

  /**
   * A more powerful version of `fork` that allows specifying a handler to be
   * invoked on any exceptions that are not handled by the forked fiber.
   */
<<<<<<< HEAD
  final def fork0[E1 >: E, E2, A1 >: A](handler: Throwable => Infallible[Unit]): IO[E2, Fiber[E1, A1]] =
=======
  final def fork0[E2](handler: Throwable => IO[Void, Unit]): IO[E2, Fiber[E, A]] =
>>>>>>> 08b0ba53
    new IO.Fork(this, Some(handler))

  /**
   * Executes both this action and the specified action in parallel,
   * returning a tuple of their results. If either individual action fails,
   * then the returned action will fail.
   *
   * TODO: Replace with optimized primitive.
   */
  final def par[E1 >: E, B](that: IO[E1, B]): IO[E1, (A, B)] =
    self
      .attempt[E1]
      .raceWith(that.attempt[E1])(
        {
          case (Left(e), fiberb)  => fiberb.interrupt(TerminatedException(e)) *> IO.fail(e)
          case (Right(a), fiberb) => IO.absolve(fiberb.join).map((b: B) => (a, b))
        }, {
          case (Left(e), fibera)  => fibera.interrupt(TerminatedException(e)) *> IO.fail(e)
          case (Right(b), fibera) => IO.absolve(fibera.join).map((a: A) => (a, b))
        }
      )

  /**
   * Races this action with the specified action, returning the first
   * result to produce an `A`, whichever it is. If neither action succeeds,
   * then the action will be terminated with some error.
   */
  final def race[E1 >: E, A1 >: A](that: IO[E1, A1]): IO[E1, A1] =
    raceWith(that)((a, fiber) => fiber.interrupt(LostRace(Right(fiber))).const(a),
                   (a, fiber) => fiber.interrupt(LostRace(Left(fiber))).const(a))

  /**
   * Races this action with the specified action, invoking the
   * specified finisher as soon as one value or the other has been computed.
   */
  final def raceWith[E1 >: E, A1 >: A, B, C](that: IO[E1, B])(finishLeft: (A1, Fiber[E1, B]) => IO[E1, C],
                                                              finishRight: (B, Fiber[E1, A1]) => IO[E1, C]): IO[E1, C] =
    new IO.Race[E1, A1, B, C](self, that, finishLeft, finishRight)

  /**
   * Executes this action and returns its value, if it succeeds, but
   * otherwise executes the specified action.
   */
  final def orElse[E1 >: E, A1 >: A](that: => IO[E1, A1]): IO[E1, A1] =
    self.redeem(_ => that, IO.now)

  /**
   * Maps over the error type. This can be used to lift a "smaller" error into
   * a "larger" error.
   */
  final def leftMap[E2](f: E => E2): IO[E2, A] =
    self.redeem[E2, A](f.andThen(IO.fail), IO.now)

  /**
   * Lets define separate continuations for the case of failure (`err`) or
   * success (`succ`). Executes this action and based on the result executes
   * the next action, `err` or `succ`.
   * This method is useful for recovering from `IO` actions that may fail
   * just as `attempt` is, but it has better performance since no intermediate
   * value is allocated and does not requiere subsequent calls
   * to `flatMap` to define the next action.
   *
   * The error parameter of the returned `IO` may be chosen arbitrarily, since
   * it will depend on the `IO`s returned by the given continuations.
   */
  final def redeem[E2, B](err: E => IO[E2, B], succ: A => IO[E2, B]): IO[E2, B] =
    (self.tag: @switch) match {
      case IO.Tags.Fail =>
        val io = self.asInstanceOf[IO.Fail[E, A]]
        err(io.error)

      case _ => new IO.Attempt(self, err, succ)
    }

  /**
   * Less powerful version of `redeem` which always returns a successful
   * `IO[E2, B]` after applying one of the given mapping functions depending
   * on the result of `this` `IO`
   */
  final def redeemPure[E2, B](err: E => B, succ: A => B): IO[E2, B] =
    redeem(err.andThen(IO.now), succ.andThen(IO.now))

  /**
   * Executes this action, capturing both failure and success and returning
   * the result in an `Either`. This method is useful for recovering from
   * `IO` actions that may fail.
   *
   * The error parameter of the returned `IO` may be chosen arbitrarily, since
   * it is guaranteed the `IO` action does not raise any errors.
   */
  final def attempt[E2]: IO[E2, Either[E, A]] =
    self.redeem[E2, Either[E, A]](IO.nowLeft, IO.nowRight)

  /**
   * When this action represents acquisition of a resource (for example,
   * opening a file, launching a thread, etc.), `bracket` can be used to ensure
   * the acquisition is not interrupted and the resource is released.
   *
   * The function does two things:
   *
   * 1. Ensures this action, which acquires the resource, will not be
   * interrupted. Of course, acquisition may fail for internal reasons (an
   * uncaught exception).
   * 2. Ensures the `release` action will not be interrupted, and will be
   * executed so long as this action successfully acquires the resource.
   *
   * In between acquisition and release of the resource, the `use` action is
   * executed.
   *
   * If the `release` action fails, then the entire action will fail even
   * if the `use` action succeeds. If this fail-fast behavior is not desired,
   * errors produced by the `release` action can be caught and ignored.
   *
   * {{{
   * openFile("data.json").bracket(closeFile) { file =>
   *   for {
   *     header <- readHeader(file)
   *     ...
   *   } yield result
   * }
   * }}}
   */
<<<<<<< HEAD
  final def bracket[E1 >: E, A1 >: A, B](release: A1 => Infallible[Unit])(use: A1 => IO[E1, B]): IO[E1, B] =
    IO.bracket[E1, A1, B](this)(release)(use)
=======
  final def bracket[B](release: A => IO[Void, Unit])(use: A => IO[E, B]): IO[E, B] =
    IO.bracket(this)(release)(use)
>>>>>>> 08b0ba53

  /**
   * A more powerful version of `bracket` that provides information on whether
   * or not `use` succeeded to the release action.
   */
<<<<<<< HEAD
  final def bracket0[E1 >: E, A1 >: A, B](
    release: (A1, Option[Either[E1, B]]) => Infallible[Unit]
  )(use: A1 => IO[E1, B]): IO[E1, B] =
    IO.bracket0[E1, A1, B](this)(release)(use)
=======
  final def bracket0[B](release: (A, Option[Either[E, B]]) => IO[Void, Unit])(use: A => IO[E, B]): IO[E, B] =
    IO.bracket0(this)(release)(use)
>>>>>>> 08b0ba53

  /**
   * A less powerful variant of `bracket` where the value produced by this
   * action is not needed.
   */
<<<<<<< HEAD
  final def bracket_[E1 >: E, A1 >: A, B](release: Infallible[Unit])(use: IO[E1, B]): IO[E1, B] =
    IO.bracket[E1, A1, B](self)(_ => release)(_ => use)
=======
  final def bracket_[B](release: IO[Void, Unit])(use: IO[E, B]): IO[E, B] =
    IO.bracket(self)(_ => release)(_ => use)
>>>>>>> 08b0ba53

  /**
   * Executes the specified finalizer, whether this action succeeds, fails, or
   * is interrupted.
   */
  final def ensuring(finalizer: IO[Void, Unit]): IO[E, A] =
    new IO.Ensuring(self, finalizer)

  /**
   * Executes the release action only if there was an error.
   */
<<<<<<< HEAD
  final def bracketOnError[E1 >: E, A1 >: A, B](release: A1 => Infallible[Unit])(use: A1 => IO[E1, B]): IO[E1, B] =
    IO.bracket0[E1, A1, B](this)(
      (a: A1, eb: Option[Either[E1, B]]) =>
=======
  final def bracketOnError[B](release: A => IO[Void, Unit])(use: A => IO[E, B]): IO[E, B] =
    IO.bracket0(this)(
      (a: A, eb: Option[Either[E, B]]) =>
>>>>>>> 08b0ba53
        eb match {
          case Some(Right(_)) => IO.unit
          case _              => release(a)
      }
    )(use)

  /**
   * Runs the cleanup action if this action errors, providing the error to the
   * cleanup action if it exists. The cleanup action will not be interrupted.
   */
  final def onError(cleanup: Option[E] => IO[Void, Unit]): IO[E, A] =
    IO.bracket0(IO.unit[E])(
      (_, eb: Option[Either[E, A]]) =>
        eb match {
          case Some(Right(_)) => IO.unit
          case Some(Left(e))  => cleanup(Some(e))
          case None           => cleanup(None)
      }
    )(_ => self)

  /**
   * Supervises this action, which ensures that any fibers that are forked by
   * the action are interrupted with the specified error when this action
   * completes.
   */
  final def supervised(error: Throwable): IO[E, A] = new IO.Supervise(self, error)

  /**
   * Performs this action non-interruptibly. This will prevent the action from
   * being terminated externally, but the action may fail for internal reasons
   * (e.g. an uncaught error) or terminate due to defect.
   */
  final def uninterruptibly: IO[E, A] = new IO.Uninterruptible(self)

  /**
   * Recovers from all errors.
   *
   * {{{
   * openFile("config.json").catchAll(_ => IO.now(defaultConfig))
   * }}}
   */
  final def catchAll[E2, A1 >: A](h: E => IO[E2, A1]): IO[E2, A1] =
    self.redeem[E2, A1](h, IO.now)

  /**
   * Recovers from some or all of the error cases.
   *
   * {{{
   * openFile("data.json").catchSome {
   *   case FileNotFoundException(_) => openFile("backup.json")
   * }
   * }}}
   */
  final def catchSome[E1 >: E, A1 >: A](pf: PartialFunction[E1, IO[E1, A1]]): IO[E1, A1] = {
    def tryRescue(t: E1): IO[E1, A1] = pf.applyOrElse(t, (_: E1) => IO.fail(t))

    self.redeem[E1, A1](tryRescue, IO.now)
  }

  /**
   * Maps this action to the specified constant while preserving the
   * effects of this action.
   */
  final def const[B](b: => B): IO[E, B] = self.map(_ => b)

  /**
   * A variant of `flatMap` that ignores the value produced by this action.
   */
  final def *>[E1 >: E, B](io: => IO[E1, B]): IO[E1, B] = self.flatMap(_ => io)

  /**
   * Sequences the specified action after this action, but ignores the
   * value produced by the action.
   */
  final def <*[E1 >: E, B](io: => IO[E1, B]): IO[E1, A] = self.flatMap(io.const(_))

  /**
   * Sequentially zips this effect with the specified effect using the
   * specified combiner function.
   */
  final def zipWith[E1 >: E, B, C](that: IO[E1, B])(f: (A, B) => C): IO[E1, C] =
    self.flatMap(a => that.map(b => f(a, b)))

  /**
   * Repeats this action forever (until the first error).
   */
  final def forever[B]: IO[E, B] = self *> self.forever

  /**
   * Retries continuously until this action succeeds.
   */
  final def retry: IO[E, A] = self orElse retry

  /**
   * Retries this action the specified number of times, until the first success.
   * Note that the action will always be run at least once, even if `n < 1`.
   */
  final def retryN(n: Int): IO[E, A] = retryBackoff(n, 1.0, Duration.fromNanos(0))

  /**
   * Retries continuously until the action succeeds or the specified duration
   * elapses.
   */
  final def retryFor[B](z: B)(f: A => B)(duration: Duration): IO[E, B] =
    retry.map(f).race(IO.sleep[E](duration) *> IO.now[E, B](z))

  /**
   * Retries continuously, increasing the duration between retries each time by
   * the specified multiplication factor, and stopping after the specified upper
   * limit on retries.
   */
  final def retryBackoff(n: Int, factor: Double, duration: Duration): IO[E, A] =
    if (n <= 1) self
    else self orElse (IO.sleep(duration) *> retryBackoff(n - 1, factor, duration * factor))

  /**
   * Repeats this action continuously until the first error, with the specified
   * interval between each full execution.
   */
  final def repeat[B](interval: Duration): IO[E, B] =
    self *> IO.sleep(interval) *> repeat(interval)

  /**
   * Repeats this action n time.
   */
  final def repeatN(n: Int): IO[E, A] = if (n <= 1) self else self *> repeatN(n - 1)

  /**
   * Repeats this action n time with a specified function, which computes
   * a return value.
   */
  final def repeatNFold[B](n: Int)(b: B, f: (B, A) => B): IO[E, B] =
    if (n < 1) IO.now(b) else self.flatMap(a => repeatNFold(n - 1)(f(b, a), f))

  /**
   * Repeats this action continuously until the first error, with the specified
   * interval between the start of each full execution. Note that if the
   * execution of this action takes longer than the specified interval, then the
   * action will instead execute as quickly as possible, but not
   * necessarily at the specified interval.
   */
  final def repeatFixed[B](interval: Duration): IO[E, B] =
    repeatFixed0(IO.sync(System.nanoTime()))(interval)

  final def repeatFixed0[B](nanoTime: IO[Void, Long])(interval: Duration): IO[E, B] = {
    val gapNs = interval.toNanos

    def tick(start: Long, n: Int): IO[E, B] =
      self *> nanoTime.widenError[E].flatMap { now =>
        val await = ((start + n * gapNs) - now).max(0L)

        IO.sleep(await.nanoseconds) *> tick(start, n + 1)
      }

    nanoTime.widenError[E].flatMap { start =>
      tick(start, 1)
    }
  }

  /**
   * Repeats this action continuously until the function returns false.
   */
  final def doWhile(f: A => Boolean): IO[E, A] =
    self.flatMap(a => if (f(a)) doWhile(f) else IO.now(a))

  /**
   * Repeats this action continuously until the function returns true.
   */
  final def doUntil(f: A => Boolean): IO[E, A] =
    self.flatMap(a => if (!f(a)) doUntil(f) else IO.now(a))

  /**
   * Maps this action to one producing unit, but preserving the effects of
   * this action.
   */
  final def toUnit: IO[E, Unit] = const(())

  /**
   * Calls the provided function with the result of this action, and
   * sequences the resulting action after this action, but ignores the
   * value produced by the action.
   *
   * {{{
   * readFile("data.json").peek(putStrLn)
   * }}}
   */
  final def peek[E1 >: E, A1 >: A, B](f: A1 => IO[E1, B]): IO[E1, A1] = self.flatMap(a => f(a).const(a))

  /**
   * Times out this action by the specified duration.
   *
   * {{{
   * action.timeout(1.second)
   * }}}
   */
  final def timeout[B](z: B)(f: A => B)(duration: Duration): IO[E, B] = {
    val timer = IO.now[E, B](z)
    self.map(f).race(timer.delay(duration))
  }

  /**
   * Returns a new action that executes this one and times the execution.
   */
  final def timed: IO[E, (Duration, A)] = timed0(IO.sync(System.nanoTime()))

  /**
   * A more powerful variation of `timed` that allows specifying the clock.
   */
  final def timed0[E1 >: E](nanoTime: IO[E1, Long]): IO[E1, (Duration, A)] =
    summarized[E1, Long, Duration]((start, end) => Duration.fromNanos(end - start))(nanoTime)

  /**
   * Summarizes a action by computing some value before and after execution, and
   * then combining the values to produce a summary, together with the result of
   * execution.
   */
  final def summarized[E1 >: E, B, C](f: (B, B) => C)(summary: IO[E1, B]): IO[E1, (C, A)] =
    for {
      start <- summary
      value <- self
      end   <- summary
    } yield (f(start, end), value)

  /**
   * Delays this action by the specified amount of time.
   */
  final def delay(duration: Duration): IO[E, A] =
    IO.sleep(duration) *> self

  /**
   * Runs this action in a new fiber, resuming when the fiber terminates.
   */
  final def run[E1 >: E, E2, A1 >: A]: IO[E2, ExitResult[E1, A1]] = new IO.Run(self)

  /**
   * An integer that identifies the term in the `IO` sum type to which this
   * instance belongs (e.g. `IO.Tags.Point`).
   */
  def tag: Int
}

object IO {

  @inline
  private final def nowLeft[E1, E2, A]: E2 => IO[E1, Either[E2, A]] =
    _nowLeft.asInstanceOf[E2 => IO[E1, Either[E2, A]]]

  private val _nowLeft: Any => IO[Any, Either[Any, Any]] =
    e2 => IO.now[Any, Either[Any, Any]](Left(e2))

  @inline
  private final def nowRight[E1, E2, A]: A => IO[E1, Either[E2, A]] =
    _nowRight.asInstanceOf[A => IO[E1, Either[E2, A]]]

  private val _nowRight: Any => IO[Any, Either[Any, Any]] =
    a => IO.now[Any, Either[Any, Any]](Right(a))

  final object Tags {
    final val FlatMap         = 0
    final val Point           = 1
    final val Strict          = 2
    final val SyncEffect      = 3
    final val Fail            = 4
    final val AsyncEffect     = 5
    final val AsyncIOEffect   = 6
    final val Attempt         = 7
    final val Fork            = 8
    final val Race            = 9
    final val Suspend         = 10
    final val Uninterruptible = 11
    final val Sleep           = 12
    final val Supervise       = 13
    final val Terminate       = 14
    final val Supervisor      = 15
    final val Run             = 16
    final val Ensuring        = 17
  }
  final class FlatMap[E, A0, A] private[IO] (val io: IO[E, A0], val flatMapper: A0 => IO[E, A]) extends IO[E, A] {
    override def tag = Tags.FlatMap
  }

  final class Point[E, A] private[IO] (val value: () => A) extends IO[E, A] {
    override def tag = Tags.Point
  }

  final class Strict[E, A] private[IO] (val value: A) extends IO[E, A] {
    override def tag = Tags.Strict
  }

  final class SyncEffect[E, A] private[IO] (val effect: () => A) extends IO[E, A] {
    override def tag = Tags.SyncEffect
  }

  final class Fail[E, A] private[IO] (val error: E) extends IO[E, A] {
    override def tag = Tags.Fail
  }

  final class AsyncEffect[E, A] private[IO] (val register: (ExitResult[E, A] => Unit) => Async[E, A]) extends IO[E, A] {
    override def tag = Tags.AsyncEffect
  }

  final class AsyncIOEffect[E, A] private[IO] (val register: (ExitResult[E, A] => Unit) => IO[E, Unit])
      extends IO[E, A] {
    override def tag = Tags.AsyncIOEffect
  }

  final class Attempt[E1, E2, A, B] private[IO] (val value: IO[E1, A],
                                                 val err: E1 => IO[E2, B],
                                                 val succ: A => IO[E2, B])
      extends IO[E2, B]
      with Function[A, IO[E2, B]] {

    override def tag = Tags.Attempt

    final def apply(v: A): IO[E2, B] = succ(v)
  }

  final class Fork[E1, E2, A] private[IO] (val value: IO[E1, A], val handler: Option[Throwable => IO[Void, Unit]])
      extends IO[E2, Fiber[E1, A]] {
    override def tag = Tags.Fork
  }

  final class Race[E, A0, A1, A] private[IO] (val left: IO[E, A0],
                                              val right: IO[E, A1],
                                              val finishLeft: (A0, Fiber[E, A1]) => IO[E, A],
                                              val finishRight: (A1, Fiber[E, A0]) => IO[E, A])
      extends IO[E, A] {
    override def tag = Tags.Race
  }

  final class Suspend[E, A] private[IO] (val value: () => IO[E, A]) extends IO[E, A] {
    override def tag = Tags.Suspend
  }

  final class Uninterruptible[E, A] private[IO] (val io: IO[E, A]) extends IO[E, A] {
    override def tag = Tags.Uninterruptible
  }

  final class Sleep[E] private[IO] (val duration: Duration) extends IO[E, Unit] {
    override def tag = Tags.Sleep
  }

  final class Supervise[E, A] private[IO] (val value: IO[E, A], val error: Throwable) extends IO[E, A] {
    override def tag = Tags.Supervise
  }

  final class Terminate[E, A] private[IO] (val cause: Throwable) extends IO[E, A] {
    override def tag = Tags.Terminate
  }

  final class Supervisor[E] private[IO] () extends IO[E, Throwable => IO[Void, Unit]] {
    override def tag = Tags.Supervisor
  }

  final class Run[E1, E2, A] private[IO] (val value: IO[E1, A]) extends IO[E2, ExitResult[E1, A]] {
    override def tag = Tags.Run
  }

  final class Ensuring[E, A] private[IO] (val io: IO[E, A], val finalizer: IO[Void, Unit]) extends IO[E, A] {
    override def tag = Tags.Ensuring
  }

  /**
   * Lifts a strictly evaluated value into the `IO` monad.
   */
  final def now[E, A](a: A): IO[E, A] = new Strict(a)

  /**
   * Lifts a non-strictly evaluated value into the `IO` monad. Do not use this
   * function to capture effectful code. The result is undefined but may
   * include duplicated effects.
   */
  final def point[E, A](a: => A): IO[E, A] = new Point(() => a)

  /**
   * Creates an `IO` value that represents failure with the specified error.
   * The moral equivalent of `throw` for pure code.
   */
  final def fail[E, A](error: E): IO[E, A] = new Fail(error)

  /**
   * Strictly-evaluated unit lifted into the `IO` monad.
   */
  final def unit[E]: IO[E, Unit] = Unit.asInstanceOf[IO[E, Unit]]

  /**
   * Creates an `IO` value from `ExitResult`
   */
  final def done[E, A](r: ExitResult[E, A]): IO[E, A] = r match {
    case ExitResult.Completed(b)  => now(b)
    case ExitResult.Terminated(t) => terminate(t)
    case ExitResult.Failed(e)     => fail(e)
  }

  /**
   * Sleeps for the specified duration. This is always asynchronous.
   */
  final def sleep[E](duration: Duration): IO[E, Unit] = new Sleep(duration)

  /**
   * Supervises the specified action, which ensures that any actions directly
   * forked by the action are killed with the specified error upon the action's
   * own termination.
   */
  final def supervise[E, A](io: IO[E, A], error: Throwable): IO[E, A] = new Supervise(io, error)

  /**
   * Flattens a nested action.
   */
  final def flatten[E, A](io: IO[E, IO[E, A]]): IO[E, A] = io.flatMap(a => a)

  /**
   * Lazily produces an `IO` value whose construction may have actional costs
   * that should be deferred until evaluation.
   *
   * Do not use this method to effectfully construct `IO` values. The results
   * will be undefined and most likely involve the physical explosion of your
   * computer in a heap of rubble.
   */
  final def suspend[E, A](io: => IO[E, A]): IO[E, A] = new Suspend(() => io)

  /**
   * Terminates the fiber executing this action, running all finalizers.
   */
  final def terminate[E, A](t: Throwable): IO[E, A] = new Terminate(t)

  /**
   * Imports a synchronous effect into a pure `IO` value.
   *
   * {{{
   * val nanoTime: IO[Void, Long] = IO.sync(System.nanoTime())
   * }}}
   */
  final def sync[E, A](effect: => A): IO[E, A] = new SyncEffect(() => effect)

  /**
   *
   * Imports a synchronous effect into a pure `IO` value, translating any
   * throwables into a `Throwable` failure in the returned value.
   *
   * {{{
   * def putStrLn(line: String): IO[Throwable, Unit] = IO.syncThrowable(println(line))
   * }}}
   */
  final def syncThrowable[A](effect: => A): IO[Throwable, A] =
    syncCatch(effect) {
      case t: Throwable => t
    }

  /**
   *
   * Imports a synchronous effect into a pure `IO` value, translating any
   * exceptions into an `Exception` failure in the returned value.
   *
   * {{{
   * def putStrLn(line: String): IO[Exception, Unit] = IO.syncException(println(line))
   * }}}
   */
  final def syncException[A](effect: => A): IO[Exception, A] =
    syncCatch(effect) {
      case e: Exception => e
    }

  /**
   * Safely imports an exception-throwing synchronous effect into a pure `IO`
   * value, translating the specified throwables into `E` with the provided
   * user-defined function.
   */
  final def syncCatch[E, A](effect: => A)(f: PartialFunction[Throwable, E]): IO[E, A] =
    IO.absolve[E, A](
      IO.sync(
        try {
          val result = effect
          Right(result)
        } catch f andThen Left[E, A]
      )
    )

  /**
   * Imports an asynchronous effect into a pure `IO` value. See `async0` for
   * the more expressive variant of this function.
   */
  final def async[E, A](register: (ExitResult[E, A] => Unit) => Unit): IO[E, A] =
    new AsyncEffect[E, A](callback => {
      register(callback)

      Async.later[E, A]
    })

  /**
   * Imports an asynchronous effect into a pure `IO` value. This formulation is
   * necessary when the effect is itself expressed in terms of `IO`.
   */
  final def asyncPure[E, A](register: (ExitResult[E, A] => Unit) => IO[E, Unit]): IO[E, A] = new AsyncIOEffect(register)

  /**
   * Imports an asynchronous effect into a pure `IO` value. The effect has the
   * option of returning the value synchronously, which is useful in cases
   * where it cannot be determined if the effect is synchronous or asynchronous
   * until the effect is actually executed. The effect also has the option of
   * returning a canceler, which will be used by the runtime to cancel the
   * asynchronous effect if the fiber executing the effect is interrupted.
   */
  final def async0[E, A](register: (ExitResult[E, A] => Unit) => Async[E, A]): IO[E, A] = new AsyncEffect(register)

  /**
   * Returns a action that will never produce anything. The moral
   * equivalent of `while(true) {}`, only without the wasted CPU cycles.
   */
  final def never[E, A]: IO[E, A] = Never.asInstanceOf[IO[E, A]]

  /**
   * Submerges the error case of an `Either` into the `IO`. The inverse
   * operation of `IO.attempt`.
   */
  final def absolve[E, A](v: IO[E, Either[E, A]]): IO[E, A] =
    v.flatMap(fromEither)

  /**
   * Lifts an `Either` into an `IO`.
   */
  final def fromEither[E, A](v: Either[E, A]): IO[E, A] =
    v.fold(IO.fail, IO.now)

  /**
   * Retrieves the supervisor associated with the fiber running the action
   * returned by this method.
   */
  final def supervisor[E]: IO[E, Throwable => IO[Void, Unit]] = new Supervisor()

  /**
   * Requires that the given `IO[E, Option[A]]` contain a value. If there is no
   * value, then the specified error will be raised.
   */
  final def require[E, A](error: E): IO[E, Option[A]] => IO[E, A] =
    (io: IO[E, Option[A]]) => io.flatMap(_.fold[IO[E, A]](IO.fail[E, A](error))(IO.now[E, A]))

  final def forkAll[E, A, M[X] <: TraversableOnce[X]](
    as: M[IO[E, A]]
  )(implicit cbf: CanBuildFrom[M[IO[E, A]], A, M[A]]): IO[E, Fiber[E, M[A]]] =
    as.foldRight(IO.point[E, Fiber[E, mutable.Builder[A, M[A]]]](Fiber.point(cbf(as)))) {
        case (a, as) => as.par(a.fork).map { case (as, a) => as.zipWith(a)(_ += _) }
      }
      .map(as => as.zipWith(Fiber.point(())) { case (as, _) => as.result })

  /**
   * Acquires a resource, do some work with it, and then release that resource. With `bracket0`
   * not only is the acquired resource be cleaned up, the outcome of the computation is also
   * reified for processing.
   */
  final def bracket0[E, A, B](
    acquire: IO[E, A]
  )(release: (A, Option[Either[E, B]]) => IO[Void, Unit])(use: A => IO[E, B]): IO[E, B] =
    Ref[E, Option[(A, Option[Either[E, B]])]](None).flatMap { m =>
      (for {
        a <- acquire
              .flatMap(a => m.write[E](Some((a, None))).const(a))
              .uninterruptibly
        b <- use(a).attempt.flatMap(
              eb =>
                m.write[E](Some((a, Some(eb)))) *> (eb match {
                  case Right(b) => IO.now(b)
                  case Left(e)  => fail[E, B](e)
                })
            )
      } yield b).ensuring(m.read.flatMap(_.fold(unit[Void]) { case (a, r) => release(a, r) }))
    }

  /**
   * Acquires a resource, do some work with it, and then release that resource. `bracket`
   * will release the resource no matter the outcome of the computation, and will
   * re-throw any exception that occured in between.
   */
  final def bracket[E, A, B](
    acquire: IO[E, A]
  )(release: A => IO[Void, Unit])(use: A => IO[E, B]): IO[E, B] =
    Ref[E, Option[A]](None).flatMap { m =>
      (for {
        a <- acquire.flatMap(a => m.write[E](Some(a)).const(a)).uninterruptibly
        b <- use(a)
      } yield b).ensuring(m.read.flatMap(_.fold(unit[Void])(release(_))))
    }

  /**
   * Apply the function fn to each element of the `TraversableOnce[A]` and
   * return the results in a new `TraversableOnce[B]`.
   */
  final def traverse[E, A, B, M[X] <: TraversableOnce[X]](
    in: M[A]
  )(fn: A => IO[E, B])(implicit cbf: CanBuildFrom[M[A], B, M[B]]): IO[E, M[B]] =
    in.foldLeft(point[E, mutable.Builder[B, M[B]]](cbf(in)))((io, b) => io.zipWith(fn(b))(_ += _))
      .map(_.result())

  /**
   * Evaluate the elements of a traversable data structure in parallel
   * and collect the results.
   *
   * _Note_: ordering in the input collection is not preserved
   */
  def parTraverse[E, A, B, M[X] <: TraversableOnce[X]](
    in: M[A]
  )(fn: A => IO[E, B])(implicit cbf: CanBuildFrom[M[A], B, M[B]]): IO[E, M[B]] = {
    @tailrec def parTraverse_rec(as: Iterator[A], ioref: IO[E, Ref[List[B]]]): IO[E, Ref[List[B]]] =
      if (!as.hasNext)
        ioref
      else {
        val a = as.next
        parTraverse_rec(as, ioref.par(fn(a)).flatMap { case (ref, b) => ref.modify(b :: _) *> point(ref) })
      }

    parTraverse_rec(in.toIterator, Ref[E, List[B]](Nil))
      .flatMap(_.read)
      .map(_.foldLeft(cbf(in))(_ += _).result())
  }

  /**
   * Evaluate each effect in the structure from left to right, and collect
   * the results.
   */
  final def sequence[E, A, M[X] <: TraversableOnce[X]](
    in: M[IO[E, A]]
  )(implicit cbf: CanBuildFrom[M[IO[E, A]], A, M[A]]): IO[E, M[A]] =
    traverse(in)(identity)

  /**
   * Races a traversable collection of `IO[E, A]` against each other. If all of
   * them fail, the last error is returned.
   *
   * _Note_: if the collection is empty, there is no action that can either
   * succeed or fail. Therefore, the only possible output is an IO action
   * that never terminates.
   */
  final def raceAll[E, A](t: TraversableOnce[IO[E, A]]): IO[E, A] =
    t.foldLeft(IO.terminate[E, A](NothingRaced))(_ race _)

  /**
   * Reduces a list of IO to a single IO, works in parallel.
   */
  final def reduceAll[E, A](a: IO[E, A], as: TraversableOnce[IO[E, A]])(f: (A, A) => A): IO[E, A] =
    as.foldLeft(a) { (l, r) =>
      l.par(r).map(f.tupled)
    }

  /**
   * Merges a list of IO to a single IO, works in parallel.
   */
  final def mergeAll[E, A, B](in: TraversableOnce[IO[E, A]])(zero: B, f: (B, A) => B): IO[E, B] =
    in.foldLeft(IO.point[E, B](zero))((acc, a) => acc.par(a).map(f.tupled))

  private final val Never: IO[Void, Any] =
    IO.async[Void, Any] { (k: (ExitResult[Void, Any]) => Unit) =>
      }

  private final val Unit: IO[Void, Unit] = now(())

}<|MERGE_RESOLUTION|>--- conflicted
+++ resolved
@@ -131,11 +131,7 @@
    * A more powerful version of `fork` that allows specifying a handler to be
    * invoked on any exceptions that are not handled by the forked fiber.
    */
-<<<<<<< HEAD
-  final def fork0[E1 >: E, E2, A1 >: A](handler: Throwable => Infallible[Unit]): IO[E2, Fiber[E1, A1]] =
-=======
-  final def fork0[E2](handler: Throwable => IO[Void, Unit]): IO[E2, Fiber[E, A]] =
->>>>>>> 08b0ba53
+  final def fork0[E1 >: E, E2, A1 >: A](handler: Throwable => IO[Void, Unit]): IO[E2, Fiber[E1, A1]] =
     new IO.Fork(this, Some(handler))
 
   /**
@@ -258,39 +254,24 @@
    * }
    * }}}
    */
-<<<<<<< HEAD
-  final def bracket[E1 >: E, A1 >: A, B](release: A1 => Infallible[Unit])(use: A1 => IO[E1, B]): IO[E1, B] =
+  final def bracket[E1 >: E, A1 >: A, B](release: A1 => IO[Void, Unit])(use: A1 => IO[E1, B]): IO[E1, B] =
     IO.bracket[E1, A1, B](this)(release)(use)
-=======
-  final def bracket[B](release: A => IO[Void, Unit])(use: A => IO[E, B]): IO[E, B] =
-    IO.bracket(this)(release)(use)
->>>>>>> 08b0ba53
 
   /**
    * A more powerful version of `bracket` that provides information on whether
    * or not `use` succeeded to the release action.
    */
-<<<<<<< HEAD
   final def bracket0[E1 >: E, A1 >: A, B](
-    release: (A1, Option[Either[E1, B]]) => Infallible[Unit]
+    release: (A1, Option[Either[E1, B]]) => IO[Void, Unit]
   )(use: A1 => IO[E1, B]): IO[E1, B] =
     IO.bracket0[E1, A1, B](this)(release)(use)
-=======
-  final def bracket0[B](release: (A, Option[Either[E, B]]) => IO[Void, Unit])(use: A => IO[E, B]): IO[E, B] =
-    IO.bracket0(this)(release)(use)
->>>>>>> 08b0ba53
 
   /**
    * A less powerful variant of `bracket` where the value produced by this
    * action is not needed.
    */
-<<<<<<< HEAD
-  final def bracket_[E1 >: E, A1 >: A, B](release: Infallible[Unit])(use: IO[E1, B]): IO[E1, B] =
+  final def bracket_[E1 >: E, A1 >: A, B](release: IO[Void, Unit])(use: IO[E1, B]): IO[E1, B] =
     IO.bracket[E1, A1, B](self)(_ => release)(_ => use)
-=======
-  final def bracket_[B](release: IO[Void, Unit])(use: IO[E, B]): IO[E, B] =
-    IO.bracket(self)(_ => release)(_ => use)
->>>>>>> 08b0ba53
 
   /**
    * Executes the specified finalizer, whether this action succeeds, fails, or
@@ -302,15 +283,9 @@
   /**
    * Executes the release action only if there was an error.
    */
-<<<<<<< HEAD
-  final def bracketOnError[E1 >: E, A1 >: A, B](release: A1 => Infallible[Unit])(use: A1 => IO[E1, B]): IO[E1, B] =
+  final def bracketOnError[E1 >: E, A1 >: A, B](release: A1 => IO[Void, Unit])(use: A1 => IO[E1, B]): IO[E1, B] =
     IO.bracket0[E1, A1, B](this)(
       (a: A1, eb: Option[Either[E1, B]]) =>
-=======
-  final def bracketOnError[B](release: A => IO[Void, Unit])(use: A => IO[E, B]): IO[E, B] =
-    IO.bracket0(this)(
-      (a: A, eb: Option[Either[E, B]]) =>
->>>>>>> 08b0ba53
         eb match {
           case Some(Right(_)) => IO.unit
           case _              => release(a)
