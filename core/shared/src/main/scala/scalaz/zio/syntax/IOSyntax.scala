package scalaz.zio.syntax
<<<<<<< HEAD
import scalaz.zio.ExitResult.Cause
import scalaz.zio.{ Fiber, IO, Task }
=======
import scalaz.zio.Exit.Cause
import scalaz.zio.{ Fiber, IO }
>>>>>>> 2d83ca95

object IOSyntax {
  final class IOCreationLazySyntax[A](val a: () => A) extends AnyVal {
    def succeedLazy: IO[Nothing, A]                             = IO.succeedLazy(a())
    def sync: IO[Nothing, A]                                    = IO.sync(a())
    def syncException: IO[Exception, A]                         = IO.syncException(a())
    def syncThrowable: Task[A]                                  = Task.syncThrowable(a())
    def syncCatch[E]: PartialFunction[Throwable, E] => IO[E, A] = IO.syncCatch(a())
  }

  final class IOCreationEagerSyntax[A](val a: A) extends AnyVal {
    def succeed: IO[Nothing, A]                     = IO.succeed(a)
    def fail: IO[A, Nothing]                        = IO.fail(a)
    def require[AA]: IO[A, Option[AA]] => IO[A, AA] = IO.require(a)
  }

  final class IOFlattenSyntax[E, A](val io: IO[E, IO[E, A]]) extends AnyVal {
    def flatten: IO[E, A] = IO.flatten(io)
  }

  final class IOAbsolveSyntax[E, A](val io: IO[E, Either[E, A]]) extends AnyVal {
    def absolve: IO[E, A] = IO.absolve(io)
  }

  final class IOUnsandboxSyntax[E, A](val io: IO[Cause[E], A]) extends AnyVal {
    def unsandbox: IO[E, A] = IO.unsandbox(io)
  }

  final class IOUnitSyntax[E](val io: IO[E, Unit]) extends AnyVal {
    def when(pred: Boolean): IO[E, Unit]               = IO.when(pred)(io)
    def whenM(pred: IO[Nothing, Boolean]): IO[E, Unit] = IO.whenM(pred)(io)
  }

  final class IOIterableSyntax[E, A](val ios: Iterable[IO[E, A]]) extends AnyVal {
    def mergeAll[B](zero: B, f: (B, A) => B): IO[E, B] = IO.mergeAll(ios)(zero, f)
    def collectAllPar: IO[E, List[A]]                  = IO.collectAllPar(ios)
    def forkAll: IO[Nothing, Fiber[E, List[A]]]        = IO.forkAll(ios)
    def collectAll: IO[E, List[A]]                     = IO.collectAll(ios)
  }

  final class IOGetSyntax[A](val io: IO[Nothing, Option[A]]) extends AnyVal {
    def get: IO[Unit, A] = io.map(_.toRight(())).absolve
  }

  final class IOOptionSyntax[A](val io: IO[Unit, A]) extends AnyVal {
    def option: IO[Nothing, Option[A]] = io.attempt.map {
      case Right(value) => Some(value)
      case _            => None
    }
  }

  final class IOSyntax[E, A](val io: IO[E, A]) extends AnyVal {
    def raceAll(ios: Iterable[IO[E, A]]): IO[E, A] = IO.raceAll(io, ios)
    def supervise: IO[E, A]                        = IO.supervise(io)
  }

  final class IOTuple2[E, A, B](val ios2: (IO[E, A], IO[E, B])) extends AnyVal {
    def map2[C](f: (A, B) => C): IO[E, C] = ios2._1.flatMap(a => ios2._2.map(f(a, _)))
  }

  final class IOTuple3[E, A, B, C](val ios3: (IO[E, A], IO[E, B], IO[E, C])) extends AnyVal {
    def map3[D](f: (A, B, C) => D): IO[E, D] =
      for {
        a <- ios3._1
        b <- ios3._2
        c <- ios3._3
      } yield f(a, b, c)
  }

  final class IOTuple4[E, A, B, C, D](val ios4: (IO[E, A], IO[E, B], IO[E, C], IO[E, D])) extends AnyVal {
    def map4[F](f: (A, B, C, D) => F): IO[E, F] =
      for {
        a <- ios4._1
        b <- ios4._2
        c <- ios4._3
        d <- ios4._4
      } yield f(a, b, c, d)
  }
}<|MERGE_RESOLUTION|>--- conflicted
+++ resolved
@@ -1,11 +1,7 @@
 package scalaz.zio.syntax
-<<<<<<< HEAD
-import scalaz.zio.ExitResult.Cause
+
+import scalaz.zio.Exit.Cause
 import scalaz.zio.{ Fiber, IO, Task }
-=======
-import scalaz.zio.Exit.Cause
-import scalaz.zio.{ Fiber, IO }
->>>>>>> 2d83ca95
 
 object IOSyntax {
   final class IOCreationLazySyntax[A](val a: () => A) extends AnyVal {
